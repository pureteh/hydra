{-# LANGUAGE DeriveAnyClass #-}
{-# LANGUAGE DerivingStrategies #-}
{-# LANGUAGE GeneralizedNewtypeDeriving #-}
{-# OPTIONS_GHC -Wno-orphans #-}

-- | Interface to the Hydra network and base types. Concrete implementations are
-- provided by submodules. Import those instead of this one if interested in
-- actually configuring and running a real network layer.
module Hydra.Network (
  -- * Types
  HydraNetwork (..),
  PortNumber,
  Host,
  NetworkCallback,
  IP,

  -- * Parser
  readHost,
  readPort,
) where

import Cardano.Binary (
  FromCBOR (..),
  ToCBOR (..),
 )
import Cardano.Prelude hiding (STM)
import Codec.Serialise
import Control.Monad (fail)
import Data.Functor.Contravariant (Contravariant (..))
import Data.IP (IP)
import qualified Data.List as List
import Data.String (String)
<<<<<<< HEAD
import Hydra.Logic (HydraMessage (..))
=======
import Hydra.HeadLogic (HydraMessage (..), NetworkEvent (..))
>>>>>>> ae29ba6c
import Network.Socket (HostName, PortNumber)
import Network.TypedProtocol.Pipelined ()

-- * Hydra network interface

-- | Handle to interface with the hydra network and send messages "off chain".
newtype HydraNetwork m msg = HydraNetwork
  { -- | Send a `msg` to the whole hydra network.
    broadcast :: msg -> m ()
  }

instance Contravariant (HydraNetwork m) where
  contramap f (HydraNetwork bcast) = HydraNetwork $ \msg -> bcast (f msg)

-- |Handle to interface for inbound messages.
type NetworkCallback msg m = msg -> m ()

-- * Types used by concrete implementations

type Host = (HostName, PortNumber)

readHost :: String -> Maybe Host
readHost s =
  case List.break (== '@') s of
    (h, '@' : p) -> (h,) <$> readPort p
    _ -> Nothing

readPort :: String -> Maybe PortNumber
readPort s =
  readMaybe s >>= \n ->
    if n >= 0 && n < fromIntegral (maxBound :: Word16)
      then Just $ fromInteger n
      else Nothing

deriving stock instance Generic (HydraMessage tx)
deriving anyclass instance Serialise tx => Serialise (HydraMessage tx)

instance ToCBOR tx => ToCBOR (HydraMessage tx) where
  toCBOR = \case
    ReqTx tx -> toCBOR ("ReqTx" :: Text) <> toCBOR tx
    AckTx party tx -> toCBOR ("AckTx" :: Text) <> toCBOR party <> toCBOR tx
    ConfTx -> toCBOR ("ConfTx" :: Text)
    ReqSn -> toCBOR ("ReqSn" :: Text)
    AckSn -> toCBOR ("AckSn" :: Text)
    ConfSn -> toCBOR ("ConfSn" :: Text)
    Ping pty -> toCBOR ("ConfSn" :: Text) <> toCBOR pty

instance FromCBOR tx => FromCBOR (HydraMessage tx) where
  fromCBOR =
    fromCBOR >>= \case
      ("ReqTx" :: Text) -> ReqTx <$> fromCBOR
      "AckTx" -> AckTx <$> fromCBOR <*> fromCBOR
      "ConfTx" -> pure ConfTx
      "ReqSn" -> pure ReqSn
      "AckSn" -> pure AckSn
      "ConfSn" -> pure ConfSn
      "Ping" -> Ping <$> fromCBOR
      msg -> fail $ show msg <> " is not a proper CBOR-encoded HydraMessage"<|MERGE_RESOLUTION|>--- conflicted
+++ resolved
@@ -30,11 +30,7 @@
 import Data.IP (IP)
 import qualified Data.List as List
 import Data.String (String)
-<<<<<<< HEAD
-import Hydra.Logic (HydraMessage (..))
-=======
-import Hydra.HeadLogic (HydraMessage (..), NetworkEvent (..))
->>>>>>> ae29ba6c
+import Hydra.HeadLogic (HydraMessage (..))
 import Network.Socket (HostName, PortNumber)
 import Network.TypedProtocol.Pipelined ()
 
